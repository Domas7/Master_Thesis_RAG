import streamlit as st
import pandas as pd
from rag_models import get_rag_model
import datetime
import os
import json
<<<<<<< HEAD
import random
from streamlit.components.v1 import html
from dotenv import load_dotenv

# Load environment variables
load_dotenv()
=======
>>>>>>> ea3e2e7e

# Initialize session state variables if they don't exist
if 'user_msgs' not in st.session_state:
    st.session_state.user_msgs = []
if 'bot_msgs' not in st.session_state:
    st.session_state.bot_msgs = [f"Welcome to the NASA Lessons Learned app. You can ask questions about NASA missions and documents, or use the playlist feature to save interesting papers."]
if 'show_song_selection' not in st.session_state:
    st.session_state.show_song_selection = False
if 'song_options' not in st.session_state:
    st.session_state.song_options = []
if "recommended" not in st.session_state:
    st.session_state.recommended = []
if "selected_model" not in st.session_state:
    st.session_state.selected_model = "openai"  # Default model
if 'logged_in' not in st.session_state:
    st.session_state.logged_in = False
if 'username' not in st.session_state:
    st.session_state.username = ""
if 'completed_tasks' not in st.session_state:
    st.session_state.completed_tasks = set()
<<<<<<< HEAD
# Initialize task model assignments if not exists
if 'task_models' not in st.session_state:
    # Randomly assign models to tasks
    st.session_state.task_models = {
        f"task{i}": random.choice(["openai", "llama"]) for i in range(1, 6)
    }
if 'can_select_model' not in st.session_state:
    st.session_state.can_select_model = False
if 'current_task_id' not in st.session_state:
    st.session_state.current_task_id = None
if 'show_feedback_popup' not in st.session_state:
    st.session_state.show_feedback_popup = False
if 'skipped_tasks' not in st.session_state:
    st.session_state.skipped_tasks = set()
# Add a flag for switching to About tab after login
if 'switch_to_about' not in st.session_state:
    st.session_state.switch_to_about = False
=======
>>>>>>> ea3e2e7e

# Initialize the RAG model
rag_model = get_rag_model()

# Define hardcoded credentials
USERS = {
    "user1": "password1",
    "user2": "password2",
    "admin": "adminpass"
}

# Define key terms/concepts that should be in correct answers - move this outside the function
key_concepts = {
    "task1": {
        "required": ["PSL", "LF11", "ice particle", "rollback", "wet bulb temperature", "LPC"],
        "min_required": 3,
        "feedback_correct": "You've correctly identified the key factors in engine rollback events.",
        "concept_hints": {
            "PSL": "Consider including information about the Propulsion Systems Laboratory (PSL) test facility data.",
            "LF11": "The LF11 engine model (a specific turbofan engine type) is relevant to this analysis.",
            "ice particle": "What size and type of ice particles were critical in the tests?",
            "rollback": "Describe the conditions that lead to engine rollback events (when engine thrust decreases unexpectedly).",
            "wet bulb temperature": "Temperature conditions, particularly wet bulb temperature (a measure that accounts for humidity), play a key role.",
            "LPC": "The Low Pressure Compressor (LPC) region is important to mention in your analysis."
        }
    },
    "task2": {
        "required": ["CALIPSO", "thermal", "SHM", "DAQ", "standby mode", "safe mode", "heater"],
        "min_required": 3,
        "feedback_correct": "Great analysis of the CALIPSO thermal system performance!",
        "concept_hints": {
            "CALIPSO": "Your answer should specifically address the Cloud-Aerosol Lidar and Infrared Pathfinder Satellite Observation (CALIPSO) payload.",
            "thermal": "Focus on the thermal aspects (temperature control and heat management) of the system performance.",
            "SHM": "Include information about the System Health Monitoring (SHM) mode and its thermal characteristics.",
            "DAQ": "The Data Acquisition (DAQ) mode has specific thermal characteristics worth discussing.",
            "standby mode": "How does the thermal system perform in standby mode (reduced power operation)?",
            "safe mode": "Consider the thermal conditions during safe mode operations (emergency power conservation).",
            "heater": "Heater performance and temperature regulation is a critical aspect to evaluate."
        }
    },
    "task3": {
        "required": ["noise", "engine power", "approach", "takeoff", "broadband", "flight velocity", "airframe"],
        "min_required": 3,
        "feedback_correct": "Excellent understanding of aircraft noise profiles!",
        "concept_hints": {
            "noise": "Be more specific about the types of noise components and sources in aircraft operation.",
            "engine power": "How do different engine power settings affect the overall noise generation?",
            "approach": "Consider noise characteristics during approach conditions (when aircraft is descending to land).",
            "takeoff": "Takeoff conditions (maximum power) have distinct noise profiles worth mentioning.",
            "broadband": "Broadband noise (noise distributed across many frequencies) components vary with different conditions.",
            "flight velocity": "How does the speed of the aircraft affect the noise profile?",
            "airframe": "Don't forget to consider airframe noise contributions (noise from the aircraft body, not engines)."
        }
    },
    "task4": {
        "required": ["UPS", "power quality", "safety", "personnel", "equipment", "mission", "critical"],
        "min_required": 3,
        "feedback_correct": "Your UPS system recommendations are well-justified!",
        "concept_hints": {
            "UPS": "Be specific about Uninterruptible Power Supply (UPS) capabilities and implementation.",
            "power quality": "How does a UPS system improve power quality (voltage stability, frequency regulation)?",
            "safety": "Consider safety implications for mission operations when power fluctuations occur.",
            "personnel": "How does UPS implementation affect personnel safety during power events?",
            "equipment": "Discuss protection of sensitive equipment from power surges or outages.",
            "mission": "Relate your answer to mission requirements and continuity of operations.",
            "critical": "Identify which systems are most critical for UPS protection in a space mission context."
        }
    },
    "task5": {
        "required": ["circuit analysis", "electro-mechanical", "safety", "design review", "manufacturing", "critical"],
        "min_required": 3,
        "feedback_correct": "Your analysis technique recommendations are thorough and appropriate!",
        "concept_hints": {
            "circuit analysis": "Specify which circuit analysis techniques (such as FMEA, fault tree analysis) are most effective.",
            "electro-mechanical": "Address the electro-mechanical aspects (where electrical and mechanical systems interact) of the system.",
            "safety": "How do these analytical techniques improve system safety and reliability?",
            "design review": "When in the design review process should these analyses be applied for maximum benefit?",
            "manufacturing": "Consider techniques that identify potential issues before manufacturing begins.",
            "critical": "Explain why these techniques are especially important for high-reliability, mission-critical systems."
        }
    }
}

def evaluate_task_answer(task_id, answer):
    """
    Evaluate user's answer for a specific task.
    Returns (is_correct, feedback_message, missing_concepts)
    """
    # Check which concepts are present and which are missing
    task_concepts = key_concepts[task_id]
    found_concepts = []
    missing_concepts = []
    
    for concept in task_concepts["required"]:
        if concept.lower() in answer.lower():
            found_concepts.append(concept)
        else:
            missing_concepts.append(concept)
    
    is_correct = len(found_concepts) >= task_concepts["min_required"]
    
    if is_correct:
        return True, task_concepts["feedback_correct"], []
    else:
        # Return the list of missing concepts for targeted feedback
        return False, task_concepts["feedback_correct"], missing_concepts

# Function to log user answers2
def log_user_answer(username, task_id, answer, is_correct):
    log_dir = "user_answers"
    if not os.path.exists(log_dir):
        os.makedirs(log_dir)
    
    timestamp = datetime.datetime.now().strftime("%Y-%m-%d %H:%M:%S")
    log_entry = {
        "username": username,
        "task_id": task_id,
        "answer": answer,
        "is_correct": is_correct,
        "timestamp": timestamp
    }
    
    log_file = os.path.join(log_dir, f"{username}_answers.json")
    
    # Load existing logs if file exists
    if os.path.exists(log_file):
        with open(log_file, 'r') as f:
            logs = json.load(f)
    else:
        logs = []
    
    # Add new entry and save
    logs.append(log_entry)
    with open(log_file, 'w') as f:
        json.dump(logs, f, indent=2)

# Add this function after your other logging functions
def log_user_evaluation(username, evaluation_data):
    """Log user's final evaluation feedback"""
    log_dir = "user_evaluations"
    if not os.path.exists(log_dir):
        os.makedirs(log_dir)
    
    timestamp = datetime.datetime.now().strftime("%Y-%m-%d %H:%M:%S")
    evaluation_data["timestamp"] = timestamp
    evaluation_data["username"] = username
    
    log_file = os.path.join(log_dir, f"{username}_evaluation.json")
    
    # Save evaluation data
    with open(log_file, 'w') as f:
        json.dump(evaluation_data, f, indent=2)
    
    return True

def process_rag_query(query):
    """Process a query using the RAG model with the selected model"""
    return rag_model.query(query, st.session_state.selected_model)

# Function to stay on the RAG Query tab (index 0) after form submission
def stay_on_rag_tab():
    """Switch to the RAG Query tab after a form submission"""
    # We use index 0 because RAG Query is the first tab (index 0)
    st.markdown(switch_tab(0), unsafe_allow_html=True)

# Function to switch to the About tab (index 1) after login
def go_to_about_tab():
    """Switch to the About tab after successful login"""
    # We use index 1 because About is the second tab (index 1)
    st.markdown(switch_tab(1), unsafe_allow_html=True)

# Login form
if not st.session_state.logged_in:
    st.title("NASA Lessons Learned Login")
    
    with st.form("login_form"):
        username = st.text_input("Username")
        password = st.text_input("Password", type="password")
        submit_button = st.form_submit_button("Login")
        
        if submit_button:
            if username in USERS and USERS[username] == password:
                st.session_state.logged_in = True
                st.session_state.username = username
                st.session_state.switch_to_about = True  # Set flag to switch tabs after rerun
                st.success(f"Welcome, {username}!")
                st.rerun()
            else:
                st.error("Invalid username or password")
else:
    # Add logout button in the sidebar
    if st.sidebar.button("Logout"):
        st.session_state.logged_in = False
        st.session_state.username = ""
        st.rerun()
    
    # Display current user
    st.sidebar.write(f"Logged in as: **{st.session_state.username}**")
    
    # Define tabs here, inside the else block
<<<<<<< HEAD
    tab1, tab3 = st.tabs(["RAG Query", "About"])
=======
    tab1, tab2, tab3 = st.tabs(["RAG Query", "Lesson Recommender", "Explore Mission Database"])
>>>>>>> ea3e2e7e
    
    # Check if we need to switch to About tab (after successful login)
    if st.session_state.switch_to_about:
        st.session_state.switch_to_about = False  # Reset the flag
        html(switch_tab(1), height=0)  # Switch to About tab (index 1)

    with tab3:
        messages = st.container(height=500)
        messages.chat_message("assistant").write(st.session_state.bot_msgs[0])

<<<<<<< HEAD
        # Add back the columns for better centering
        col1, col2, col3 = st.columns([1, 2, 1])
        with col2:
            # Custom CSS for a colorful, rainbow gradient button - using more specific selectors
            st.markdown("""
            <style>
            /* Override the default Streamlit button styling completely */
            div[data-testid="element-container"] button[kind="primary"] {
                background: linear-gradient(124deg, 
                    #ff2400, #e81d1d, #e8b71d, #e3e81d, #1de840, 
                    #1ddde8, #2b1de8, #dd00f3, #dd00f3) !important;
                background-size: 1800% 1800% !important;
                animation: rainbow 10s ease infinite !important;
                color: white !important;
                padding: 15px 32px !important;
                text-align: center !important;
                display: inline-block !important;
                font-size: 42px !important;
                font-weight: bold !important;
                margin: 10px 0px !important;
                cursor: pointer !important;
                border-radius: 12px !important;
                border: none !important;
                width: 100% !important;
                height: auto !important;
                transition: all 0.3s !important;
                box-shadow: 0 6px 20px rgba(0,0,0,0.4) !important;
                text-shadow: 2px 2px 4px rgba(0,0,0,0.5) !important;
            }
            
            /* Hover and active states */
            div[data-testid="element-container"] button[kind="primary"]:hover {
                transform: translateY(-5px) !important;
                box-shadow: 0 10px 25px rgba(0,0,0,0.5) !important;
            }
            div[data-testid="element-container"] button[kind="primary"]:active {
                transform: translateY(3px) !important;
                box-shadow: 0 2px 10px rgba(0,0,0,0.3) !important;
            }
            
            /* More specific override for Streamlit's button styling */
            div[data-testid="stButton"] > button[kind="primary"] {
                background-image: linear-gradient(124deg, 
                    #ff2400, #e81d1d, #e8b71d, #e3e81d, #1de840, 
                    #1ddde8, #2b1de8, #dd00f3, #dd00f3) !important;
                background-size: 1800% 1800% !important;
                animation: rainbow 10s ease infinite !important;
            }
            </style>
            """, unsafe_allow_html=True)
            
            # Use Streamlit's button with our CSS applied for reliable tab switching
            if st.button("START", key="rainbow_button", type="primary", use_container_width=True):
                html(switch_tab(0), height=0)

=======
>>>>>>> ea3e2e7e
        # Only show user-bot message pairs if there are any
        if st.session_state.user_msgs:
            for i, (user_msg, bot_msg) in enumerate(zip(st.session_state.user_msgs, st.session_state.bot_msgs[1:])):
                messages.chat_message("user").write(user_msg)
                messages.chat_message("assistant").write(bot_msg)

        # Button container below chat
        button_container = st.container(border=True)

        with st.sidebar:
            st.header("User Evaluation Tasks", divider="gray")
            
            # Initialize task completion state if not exists
            if 'task_completion' not in st.session_state:
                st.session_state.task_completion = {
                    "task1": {"completed": False, "correct": False, "attempts": 0},
                    "task2": {"completed": False, "correct": False, "attempts": 0},
                    "task3": {"completed": False, "correct": False, "attempts": 0},
                    "task4": {"completed": False, "correct": False, "attempts": 0},
                    "task5": {"completed": False, "correct": False, "attempts": 0}
                }
            
            # Task selection and submission system
            selected_task = st.selectbox(
                "Select a task to work on:",
                ["Task 1: Engine Rollback Investigation", 
                 "Task 2: Satellite Thermal System Evaluation",
                 "Task 3: Aircraft Noise Profile Assessment",
                 "Task 4: Critical Power System Design",
                 "Task 5: Electronics System Safety Review"]
            )
            
            task_id = f"task{selected_task[5:6]}"  # Extract task number
            
            # Display task description based on selection
            if selected_task == "Task 1: Engine Rollback Investigation":
                st.markdown("""
                ### Task 1: Engine Rollback Investigation
                You're an aerospace engineer analyzing engine performance in icing conditions. Your team needs to understand what particle characteristics lead to engine rollback events. Research the Propulsion Systems Laboratory (PSL) test data findings to determine critical ice particle sizes and temperature conditions that contribute to these events.
                
                Expected findings should include:
                - Analysis of Propulsion Systems Laboratory (PSL) data points on the LF11 engine model
                - Critical particle size requirements for engine rollback (when thrust unexpectedly decreases)
                - Relevant wet bulb temperature range in the Low Pressure Compressor (LPC) region
                """)
            elif selected_task == "Task 2: Satellite Thermal System Evaluation":
                st.markdown("""
                ### Task 2: Satellite Thermal System Evaluation
                As a thermal engineer reviewing post-launch performance, you need to assess how well the Cloud-Aerosol Lidar and Infrared Pathfinder Satellite Observation (CALIPSO) payload thermal system functioned across different operational modes. Investigate the thermal performance data to prepare a brief report on system stability and margin conditions.
                
                Expected findings should include:
                - Thermal boundary condition performance during System Health Monitoring (SHM) and Data Acquisition (DAQ) modes
                - System behavior in various standby and safe modes (reduced power and emergency operations)
                - Heater performance and temperature control effectiveness
                """)
            elif selected_task == "Task 3: Aircraft Noise Profile Assessment":
                st.markdown("""
                ### Task 3: Aircraft Noise Profile Assessment
                You're working on noise reduction for a new aircraft design. Your task is to understand how engine power settings affect different noise components. Research how noise profiles vary between approach and takeoff conditions to inform your design recommendations.
                
                Expected findings should include:
                - Inlet broadband component behavior (noise distributed across many frequencies) at low power settings
                - Relationship between flight velocity and airframe noise (noise from the aircraft body)
                - Comparative noise levels at high takeoff power
                """)
            elif selected_task == "Task 4: Critical Power System Design":
                st.markdown("""
                ### Task 4: Critical Power System Design
                You're designing power systems for a new space mission with sensitive equipment. Your project manager wants recommendations on implementing Uninterruptible Power Supply (UPS) systems. Research the benefits and applications of UPS in NASA missions to justify your proposal.
                
                Expected findings should include:
                - Safety benefits for personnel and equipment
                - Critical applications for emergency operations
                - Power quality improvement capabilities (voltage stability, frequency regulation)
                """)
            elif selected_task == "Task 5: Electronics System Safety Review":
                st.markdown("""
                ### Task 5: Electronics System Safety Review
                As a systems safety engineer preparing for Critical Design Review, you need to recommend appropriate analysis techniques for a complex electro-mechanical system. Research analytical methods that can identify potential hidden circuit problems before manufacturing begins.
                
                Expected findings should include:
                - Applicable system types for specialized circuit analysis (such as FMEA or fault tree analysis)
                - Optimal implementation timing in the project lifecycle
                - Benefits for high-criticality systems (systems where failure would be catastrophic)
                """)
            
            # Task answer submission
            st.write("Submit your findings:")
            user_answer = st.text_area("Your answer", height=150, key=f"answer_{task_id}")
            
            if st.button("Submit Answer", key=f"submit_{task_id}"):
                # Evaluate the answer
                is_correct, feedback_message, missing_concepts = evaluate_task_answer(task_id, user_answer)
                
                # Update task completion state
                if task_id not in st.session_state.task_completion:
                    st.session_state.task_completion[task_id] = {"completed": False, "correct": False, "attempts": 0}
                
                st.session_state.task_completion[task_id]["attempts"] += 1
                current_attempts = st.session_state.task_completion[task_id]["attempts"]
                st.session_state.task_completion[task_id]["completed"] = True
                st.session_state.task_completion[task_id]["correct"] = is_correct
                
                # Log the user's answer
                log_user_answer(st.session_state.username, task_id, user_answer, is_correct)
                
                # Show feedback
                if is_correct:
                    st.success(f"✅ Correct! {feedback_message}")
                    st.session_state.completed_tasks.add(task_id)
                else:
                    # Get the task's concept hints
                    concept_hints = key_concepts[task_id]["concept_hints"]
                    
                    # Select 2 missing concepts to provide hints for (or fewer if less are missing)
                    num_hints = min(2, len(missing_concepts))
                    selected_missing = missing_concepts[:num_hints]
                    
                    # Create targeted feedback
                    hint_text = "Consider including these key elements: "
                    for concept in selected_missing:
                        hint_text += f"\n• {concept_hints[concept]}"
                    
                    st.error(f"❌ Not quite right. Your answer needs more detail. {hint_text}")
                
                # Stay on the RAG tab instead of switching back to About tab
                stay_on_rag_tab()
            
<<<<<<< HEAD
            # Handle skip button action
            if can_skip and skip_button:
                # Mark task as skipped
                st.session_state.skipped_tasks.add(task_id)
                
                # Log the skip action
                log_user_answer(
                    st.session_state.username, 
                    task_id, 
                    "SKIPPED", 
                    False,
                    model_used=st.session_state.task_models[task_id],
                    query=f"Task skipped - {task_id}"  # Mark as a skipped task
                )
                
                # Show confirmation
                st.warning(f"Task {task_id[-1]} has been skipped. You can continue with other tasks.")
                
                # Check if all tasks are now completed or skipped
                if check_all_tasks_completed_or_skipped():
                    st.session_state.can_select_model = True
                    st.session_state.show_feedback_popup = True
                    st.success("All tasks complete! You can now choose which AI model to use.")
                    # Stay on the RAG tab instead of switching back to About tab
                    stay_on_rag_tab()
                    st.rerun()  # Rerun to show the popup
            
=======
>>>>>>> ea3e2e7e
            # Display task status summary
            st.divider()
            st.subheader("Task Progress")
            
            for i in range(1, 6):
                task_key = f"task{i}"
                task_data = st.session_state.task_completion[task_key]
                
                if not task_data["completed"]:
                    status = "⚪ Not attempted"
                    color = "gray"
                elif task_data["correct"]:
                    status = "✅ Completed successfully"
                    color = "green"
                else:
                    status = f"❌ Attempted ({task_data['attempts']})"
                    color = "red"
                
                st.markdown(f"**Task {i}**: <span style='color:{color}'>{status}</span>", unsafe_allow_html=True)

            # Check if all tasks are completed successfully
            all_tasks_completed = all(st.session_state.task_completion[f"task{i}"]["correct"] for i in range(1, 6))

            # Show evaluation form if all tasks are completed successfully and evaluation not yet submitted
            if all_tasks_completed and 'evaluation_submitted' not in st.session_state:
                st.session_state.show_evaluation_form = True

            # Display the evaluation form in a modal-like container
            if all_tasks_completed and st.session_state.get('show_evaluation_form', False):
                st.markdown("### 🎉 Congratulations on completing all tasks!")
                
                with st.container():
                    st.markdown("""
                    ## Final Evaluation Form
                    Please take a moment to provide feedback on your experience with the NASA Lessons Learned system.
                    Your input helps us improve the learning experience and will be valuable for research purposes.
                    """)
                    
                    with st.form("evaluation_form"):
                        # Part 1: General System Evaluation
                        st.header("Part 1: General System Evaluation")
                        
                        # System usability questions
                        st.subheader("System Usability")
                        usability_score = st.radio(
                            "How would you rate the overall usability of the system?",
                            options=["★", "★★", "★★★", "★★★★", "★★★★★"],
                            horizontal=True
                        )
                        
                        # Task difficulty questions
                        st.subheader("Task Difficulty")
                        
                        # Create a more structured layout for task difficulty
                        task_difficulty = {}
                        for i in range(1, 6):
                            task_difficulty[f"task{i}"] = st.radio(
                                f"Rate the difficulty of Task {i}:",
                                options=["Too Easy", "Easy", "Just Right", "Challenging", "Too Difficult"],
                                horizontal=True,
                                key=f"difficulty_task{i}"
                            )
                        
                        # Learning experience questions
                        st.subheader("Learning Experience")
                        learning_value = st.radio(
                            "How valuable was this experience for learning about NASA missions?",
                            options=["★", "★★", "★★★", "★★★★", "★★★★★"],
                            horizontal=True
                        )
                        
                        knowledge_gain = st.radio(
                            "How much did your knowledge about NASA lessons learned increase?",
                            options=["★", "★★", "★★★", "★★★★", "★★★★★"],
                            horizontal=True
                        )
                        
                        # Part 2: RAG Chat Agent Evaluation
                        st.header("Part 2: RAG Chat Agent Evaluation")
                        
                        # General RAG system feedback
                        st.subheader("Overall AI Assistant Performance")
                        rag_helpfulness = st.radio(
                            "How helpful was the AI assistant in completing your tasks?",
                            options=["★", "★★", "★★★", "★★★★", "★★★★★"],
                            horizontal=True
                        )
                        
                        # Model-specific evaluations
                        st.subheader("Model-Specific Evaluation")
                        
                        # OpenAI (ChatGPT) evaluation
                        st.markdown("**OpenAI (ChatGPT) Model**")
                        openai_accuracy = st.radio(
                            "How would you rate the accuracy of the OpenAI (ChatGPT) responses?",
                            options=["★", "★★", "★★★", "★★★★", "★★★★★"],
                            horizontal=True,
                            key="openai_accuracy"
                        )
                        
                        openai_relevance = st.radio(
                            "How relevant were the OpenAI (ChatGPT) responses to your queries?",
                            options=["★", "★★", "★★★", "★★★★", "★★★★★"],
                            horizontal=True,
                            key="openai_relevance"
                        )
                        
                        openai_speed = st.radio(
                            "How would you rate the response speed of the OpenAI (ChatGPT) model?",
                            options=["★", "★★", "★★★", "★★★★", "★★★★★"],
                            horizontal=True,
                            key="openai_speed"
                        )
                        
                        # Llama model evaluation
                        st.markdown("**Llama Model**")
                        llama_accuracy = st.radio(
                            "How would you rate the accuracy of the Llama model responses?",
                            options=["★", "★★", "★★★", "★★★★", "★★★★★"],
                            horizontal=True,
                            key="llama_accuracy"
                        )
                        
                        llama_relevance = st.radio(
                            "How relevant were the Llama model responses to your queries?",
                            options=["★", "★★", "★★★", "★★★★", "★★★★★"],
                            horizontal=True,
                            key="llama_relevance"
                        )
                        
                        llama_speed = st.radio(
                            "How would you rate the response speed of the Llama model?",
                            options=["★", "★★", "★★★", "★★★★", "★★★★★"],
                            horizontal=True,
                            key="llama_speed"
                        )
                        
                        # Model comparison
                        st.subheader("Model Comparison")
                        preferred_model = st.radio(
                            "Which model did you prefer overall?",
                            options=["OpenAI (ChatGPT)", "Llama", "No preference"],
                            horizontal=True
                        )
                        
                        model_preference_reason = st.text_area(
                            "Why did you prefer this model?",
                            height=100
                        )
                        
                        # Part 3: Research-Specific Questions
                        st.header("Part 3: Research-Specific Questions")
                        
                        # Information retrieval effectiveness
                        st.subheader("Information Retrieval")
                        
                        retrieval_quality = st.radio(
                            "How would you rate the quality of retrieved information?",
                            options=["★", "★★", "★★★", "★★★★", "★★★★★"],
                            horizontal=True
                        )
                        
                        # Comparison to traditional methods
                        st.subheader("Comparison to Traditional Methods")
                        
                        traditional_comparison = st.radio(
                            "Compared to traditional document search methods, this system is:",
                            options=["Much worse", "Worse", "About the same", "Better", "Much better"],
                            horizontal=True
                        )
                        
                        time_saving = st.radio(
                            "How much time do you think this system saved you compared to manual research?",
                            options=["No time saved", "A little time", "Moderate time", "Significant time", "Extensive time"],
                            horizontal=True
                        )
                        
                        # Open-ended feedback
                        st.header("Additional Feedback")
                        
                        improvement_suggestions = st.text_area(
                            "What suggestions do you have for improving the system?",
                            height=100
                        )
                        
                        favorite_feature = st.text_area(
                            "What was your favorite feature of the system?",
                            height=100
                        )
                        
                        
                        # Submit button
                        submitted = st.form_submit_button("Submit Evaluation")
                        
                        if submitted:
                            # Collect all evaluation data
                            evaluation_data = {
                                # General system evaluation
                                "usability_score": len(usability_score),
                                "task_difficulty": task_difficulty,
                                "learning_value": len(learning_value),
                                "knowledge_gain": len(knowledge_gain),
                                
                                # RAG chat agent evaluation
                                "rag_helpfulness": len(rag_helpfulness),
                                
                                # Model-specific evaluation
                                "openai_accuracy": len(openai_accuracy),
                                "openai_relevance": len(openai_relevance),
                                "openai_speed": len(openai_speed),
                                "llama_accuracy": len(llama_accuracy),
                                "llama_relevance": len(llama_relevance),
                                "llama_speed": len(llama_speed),
                                "preferred_model": preferred_model,
                                "model_preference_reason": model_preference_reason,
                                
                                # Research-specific evaluation
                                "retrieval_quality": len(retrieval_quality),
                                "traditional_comparison": traditional_comparison,
                                "time_saving": time_saving,
                                
                                # Open-ended feedback
                                "improvement_suggestions": improvement_suggestions,
                                "favorite_feature": favorite_feature
                            }
                            
                            # Log the evaluation
                            log_user_evaluation(st.session_state.username, evaluation_data)
                            
                            # Update session state
                            st.session_state.evaluation_submitted = True
                            st.session_state.show_evaluation_form = False
                            
                            # Show success message
                            st.success("Thank you for your feedback! Your evaluation has been submitted successfully.")
                            st.balloons()

    with tab1:
        st.header("NASA Mission Knowledge Base")
        
        # Model selection
        model_col1, model_col2 = st.columns(2)
        with model_col1:
            st.write("Select AI Model:")
        with model_col2:
            model_options = ["OpenAI", "Llama"]
            selected_index = 0 if st.session_state.selected_model == "openai" else 1
            selected_model = st.selectbox(
                "Model",
                model_options,
                index=selected_index,
                label_visibility="collapsed"
            )
            st.session_state.selected_model = selected_model.lower()
        
        # Chat interface for RAG
        if 'rag_messages' not in st.session_state:
            st.session_state.rag_messages = [
                {"role": "assistant", "content": "I can answer questions about NASA missions and documents. What would you like to know?"}
            ]
        
        # Display chat messages
        for message in st.session_state.rag_messages:
            with st.chat_message(message["role"]):
                st.write(message["content"])
        
        # User input
        if rag_query := st.chat_input("Ask about NASA missions...", key="rag_input"):
            # Add user message to chat history
            st.session_state.rag_messages.append({"role": "user", "content": rag_query})
            
            # Display user message
            with st.chat_message("user"):
                st.write(rag_query)
            
            # Get response from RAG model
            with st.spinner(f"Thinking using {st.session_state.selected_model.upper()}..."):
                response = process_rag_query(rag_query)
            
            # Add assistant response to chat history
            st.session_state.rag_messages.append({"role": "assistant", "content": response})
            
            # Display assistant response
            with st.chat_message("assistant"):
                st.write(response)<|MERGE_RESOLUTION|>--- conflicted
+++ resolved
@@ -4,21 +4,18 @@
 import datetime
 import os
 import json
-<<<<<<< HEAD
 import random
 from streamlit.components.v1 import html
 from dotenv import load_dotenv
 
 # Load environment variables
 load_dotenv()
-=======
->>>>>>> ea3e2e7e
 
 # Initialize session state variables if they don't exist
 if 'user_msgs' not in st.session_state:
     st.session_state.user_msgs = []
 if 'bot_msgs' not in st.session_state:
-    st.session_state.bot_msgs = [f"Welcome to the NASA Lessons Learned app. You can ask questions about NASA missions and documents, or use the playlist feature to save interesting papers."]
+    st.session_state.bot_msgs = [f"Welcome to the Master Thesis Application that focuses on supporting human decision making using Retrieval Augmented Generation (RAG) - a technology that combines AI with relevant information from trusted documents to provide more accurate and factual responses.\n\nAs part of the thesis evaluation, you'll complete 5 engineering tasks displayed in the sidebar. You'll take on the role of different engineers solving real-world problems. If a task proves particularly challenging, you may skip it after 4 attempts. Once you've completed or skipped all tasks, a feedback form will appear to help improve the application. Thank you for your participation!"]
 if 'show_song_selection' not in st.session_state:
     st.session_state.show_song_selection = False
 if 'song_options' not in st.session_state:
@@ -33,7 +30,6 @@
     st.session_state.username = ""
 if 'completed_tasks' not in st.session_state:
     st.session_state.completed_tasks = set()
-<<<<<<< HEAD
 # Initialize task model assignments if not exists
 if 'task_models' not in st.session_state:
     # Randomly assign models to tasks
@@ -51,8 +47,6 @@
 # Add a flag for switching to About tab after login
 if 'switch_to_about' not in st.session_state:
     st.session_state.switch_to_about = False
-=======
->>>>>>> ea3e2e7e
 
 # Initialize the RAG model
 rag_model = get_rag_model()
@@ -61,7 +55,32 @@
 USERS = {
     "user1": "password1",
     "user2": "password2",
-    "admin": "adminpass"
+    "admin": "adminpass",
+    "bruker1": "passord1",
+    "bruker2": "passord2",
+    "bruker3": "passord3",
+    "bruker4": "passord4",
+    "Snorre": "Snorre123",
+    "Martin": "Martin123",
+    "Christoffer": "Christoffer123",
+    "Marius": "Marius123",
+    "Edvard": "Edvard123",
+    "Daniel": "Daniel123",
+    "Stine": "Stine123",
+    "Eirik": "Eirik123",
+    "Fredrik": "Fredrik123",
+    "Emerson": "Emerson123",
+    "Johan": "Johan123",
+    "Dominykas": "Dominykas123",
+    "Chiran": "Chiran123",
+    "Filip": "Filip123",
+    "Sina": "Sina123",
+    "Håvard": "Håvard123",
+    "Kevin": "Kevin123",
+    "Jonathan": "Jonathan123",
+    "Tord": "Tord123",
+    "Patrik": "Patrik123",
+    "Kien": "Kien123",
 }
 
 # Define key terms/concepts that should be in correct answers - move this outside the function
@@ -160,8 +179,8 @@
         # Return the list of missing concepts for targeted feedback
         return False, task_concepts["feedback_correct"], missing_concepts
 
-# Function to log user answers2
-def log_user_answer(username, task_id, answer, is_correct):
+# Function to log user answers with model information
+def log_user_answer(username, task_id, answer, is_correct, model_used=None, query=None):
     log_dir = "user_answers"
     if not os.path.exists(log_dir):
         os.makedirs(log_dir)
@@ -172,8 +191,15 @@
         "task_id": task_id,
         "answer": answer,
         "is_correct": is_correct,
-        "timestamp": timestamp
+        "timestamp": timestamp,
+        "entry_type": "query" if task_id.startswith("query") or is_correct == "not_submitted" else "submission"
     }
+    
+    # Add model and query information if provided
+    if model_used:
+        log_entry["model_used"] = model_used
+    if query:
+        log_entry["query"] = query
     
     log_file = os.path.join(log_dir, f"{username}_answers.json")
     
@@ -208,9 +234,51 @@
     
     return True
 
-def process_rag_query(query):
+def check_all_tasks_completed_or_skipped():
+    """Check if all tasks are either completed or skipped"""
+    for i in range(1, 6):
+        task_key = f"task{i}"
+        if (not st.session_state.task_completion[task_key]["correct"] and 
+            task_key not in st.session_state.skipped_tasks):
+            return False
+    return True
+
+def process_rag_query(query, task_id=None):
     """Process a query using the RAG model with the selected model"""
-    return rag_model.query(query, st.session_state.selected_model)
+    # If task_id is provided, use it; otherwise use the current active task
+    task_to_use = task_id if task_id else st.session_state.current_task_id
+    
+    # If a task is active and model selection is disabled, use the assigned model for that task
+    if task_to_use and not st.session_state.can_select_model:
+        model_to_use = st.session_state.task_models[task_to_use]
+    else:
+        model_to_use = st.session_state.selected_model
+    
+    result = rag_model.query(query, model_to_use)
+    
+    # Log the query and model used
+    if st.session_state.logged_in:
+        log_user_answer(
+            st.session_state.username, 
+            "query" if task_to_use is None else f"query_{task_to_use}", 
+            result, 
+            "not_submitted",  # Mark as not submitted since this is just a query
+            model_used=model_to_use,
+            query=query
+        )
+    
+    return result
+
+# Function to switch between tabs using JavaScript
+def switch_tab(tab_index):
+    """Generate JavaScript to switch to the specified tab index"""
+    return f"""
+    <script>
+    var tabGroup = window.parent.document.getElementsByClassName("stTabs")[0];
+    var tabs = tabGroup.getElementsByTagName("button");
+    tabs[{tab_index}].click();
+    </script>
+    """
 
 # Function to stay on the RAG Query tab (index 0) after form submission
 def stay_on_rag_tab():
@@ -253,11 +321,7 @@
     st.sidebar.write(f"Logged in as: **{st.session_state.username}**")
     
     # Define tabs here, inside the else block
-<<<<<<< HEAD
     tab1, tab3 = st.tabs(["RAG Query", "About"])
-=======
-    tab1, tab2, tab3 = st.tabs(["RAG Query", "Lesson Recommender", "Explore Mission Database"])
->>>>>>> ea3e2e7e
     
     # Check if we need to switch to About tab (after successful login)
     if st.session_state.switch_to_about:
@@ -265,10 +329,9 @@
         html(switch_tab(1), height=0)  # Switch to About tab (index 1)
 
     with tab3:
-        messages = st.container(height=500)
+        messages = st.container(height=320)
         messages.chat_message("assistant").write(st.session_state.bot_msgs[0])
 
-<<<<<<< HEAD
         # Add back the columns for better centering
         col1, col2, col3 = st.columns([1, 2, 1])
         with col2:
@@ -324,8 +387,6 @@
             if st.button("START", key="rainbow_button", type="primary", use_container_width=True):
                 html(switch_tab(0), height=0)
 
-=======
->>>>>>> ea3e2e7e
         # Only show user-bot message pairs if there are any
         if st.session_state.user_msgs:
             for i, (user_msg, bot_msg) in enumerate(zip(st.session_state.user_msgs, st.session_state.bot_msgs[1:])):
@@ -347,6 +408,7 @@
                     "task4": {"completed": False, "correct": False, "attempts": 0},
                     "task5": {"completed": False, "correct": False, "attempts": 0}
                 }
+        
             
             # Task selection and submission system
             selected_task = st.selectbox(
@@ -359,64 +421,117 @@
             )
             
             task_id = f"task{selected_task[5:6]}"  # Extract task number
+            # Store the currently selected task in session state
+            st.session_state.current_task_id = task_id
             
             # Display task description based on selection
             if selected_task == "Task 1: Engine Rollback Investigation":
                 st.markdown("""
                 ### Task 1: Engine Rollback Investigation
+                """)
+                # Make the task description non-copyable using HTML/CSS
+                st.markdown("""
+                <div style="user-select: none; -webkit-user-select: none; -ms-user-select: none;">
                 You're an aerospace engineer analyzing engine performance in icing conditions. Your team needs to understand what particle characteristics lead to engine rollback events. Research the Propulsion Systems Laboratory (PSL) test data findings to determine critical ice particle sizes and temperature conditions that contribute to these events.
                 
                 Expected findings should include:
                 - Analysis of Propulsion Systems Laboratory (PSL) data points on the LF11 engine model
                 - Critical particle size requirements for engine rollback (when thrust unexpectedly decreases)
                 - Relevant wet bulb temperature range in the Low Pressure Compressor (LPC) region
-                """)
+                </div>
+                """, unsafe_allow_html=True)
             elif selected_task == "Task 2: Satellite Thermal System Evaluation":
                 st.markdown("""
                 ### Task 2: Satellite Thermal System Evaluation
+                """)
+                # Make the task description non-copyable
+                st.markdown("""
+                <div style="user-select: none; -webkit-user-select: none; -ms-user-select: none;">
                 As a thermal engineer reviewing post-launch performance, you need to assess how well the Cloud-Aerosol Lidar and Infrared Pathfinder Satellite Observation (CALIPSO) payload thermal system functioned across different operational modes. Investigate the thermal performance data to prepare a brief report on system stability and margin conditions.
                 
                 Expected findings should include:
                 - Thermal boundary condition performance during System Health Monitoring (SHM) and Data Acquisition (DAQ) modes
                 - System behavior in various standby and safe modes (reduced power and emergency operations)
                 - Heater performance and temperature control effectiveness
-                """)
+                </div>
+                """, unsafe_allow_html=True)
             elif selected_task == "Task 3: Aircraft Noise Profile Assessment":
                 st.markdown("""
                 ### Task 3: Aircraft Noise Profile Assessment
+                """)
+                # Make the task description non-copyable
+                st.markdown("""
+                <div style="user-select: none; -webkit-user-select: none; -ms-user-select: none;">
                 You're working on noise reduction for a new aircraft design. Your task is to understand how engine power settings affect different noise components. Research how noise profiles vary between approach and takeoff conditions to inform your design recommendations.
                 
                 Expected findings should include:
                 - Inlet broadband component behavior (noise distributed across many frequencies) at low power settings
                 - Relationship between flight velocity and airframe noise (noise from the aircraft body)
                 - Comparative noise levels at high takeoff power
-                """)
+                </div>
+                """, unsafe_allow_html=True)
             elif selected_task == "Task 4: Critical Power System Design":
                 st.markdown("""
                 ### Task 4: Critical Power System Design
+                """)
+                # Make the task description non-copyable
+                st.markdown("""
+                <div style="user-select: none; -webkit-user-select: none; -ms-user-select: none;">
                 You're designing power systems for a new space mission with sensitive equipment. Your project manager wants recommendations on implementing Uninterruptible Power Supply (UPS) systems. Research the benefits and applications of UPS in NASA missions to justify your proposal.
                 
                 Expected findings should include:
                 - Safety benefits for personnel and equipment
                 - Critical applications for emergency operations
                 - Power quality improvement capabilities (voltage stability, frequency regulation)
-                """)
+                </div>
+                """, unsafe_allow_html=True)
             elif selected_task == "Task 5: Electronics System Safety Review":
                 st.markdown("""
                 ### Task 5: Electronics System Safety Review
+                """)
+                # Make the task description non-copyable
+                st.markdown("""
+                <div style="user-select: none; -webkit-user-select: none; -ms-user-select: none;">
                 As a systems safety engineer preparing for Critical Design Review, you need to recommend appropriate analysis techniques for a complex electro-mechanical system. Research analytical methods that can identify potential hidden circuit problems before manufacturing begins.
                 
                 Expected findings should include:
                 - Applicable system types for specialized circuit analysis (such as FMEA or fault tree analysis)
                 - Optimal implementation timing in the project lifecycle
                 - Benefits for high-criticality systems (systems where failure would be catastrophic)
-                """)
+                </div>
+                """, unsafe_allow_html=True)
             
             # Task answer submission
             st.write("Submit your findings:")
             user_answer = st.text_area("Your answer", height=150, key=f"answer_{task_id}")
             
-            if st.button("Submit Answer", key=f"submit_{task_id}"):
+            # Create columns for Submit and Skip buttons
+            col1, col2 = st.columns(2)
+            
+            with col1:
+                submit_button = st.button("Submit Answer", key=f"submit_{task_id}")
+            
+            with col2:
+                # Only show skip button if there have been at least 4 unsuccessful attempts
+                can_skip = task_id in st.session_state.task_completion and st.session_state.task_completion[task_id]["attempts"] >= 4
+                
+                if can_skip:
+                    skip_button = st.button("Skip Task", key=f"skip_{task_id}")
+                else:
+                    # Show disabled skip button with attempts counter
+                    attempts = 0
+                    if task_id in st.session_state.task_completion:
+                        attempts = st.session_state.task_completion[task_id]["attempts"]
+                    
+                    remaining = max(0, 4 - attempts)
+                    st.button(
+                        f"Skip ({remaining} more attempts)",
+                        key=f"skip_disabled_{task_id}",
+                        disabled=True
+                    )
+                    skip_button = False
+            
+            if submit_button:
                 # Evaluate the answer
                 is_correct, feedback_message, missing_concepts = evaluate_task_answer(task_id, user_answer)
                 
@@ -429,13 +544,25 @@
                 st.session_state.task_completion[task_id]["completed"] = True
                 st.session_state.task_completion[task_id]["correct"] = is_correct
                 
-                # Log the user's answer
-                log_user_answer(st.session_state.username, task_id, user_answer, is_correct)
+                # Log the user's answer with the model used for this task
+                log_user_answer(
+                    st.session_state.username, 
+                    task_id, 
+                    user_answer, 
+                    is_correct,
+                    model_used=st.session_state.task_models[task_id],
+                    query=f"Task submission - {task_id}"  # Mark as an actual task submission
+                )
                 
                 # Show feedback
                 if is_correct:
                     st.success(f"✅ Correct! {feedback_message}")
                     st.session_state.completed_tasks.add(task_id)
+                    
+                    # Check if all tasks are completed and update model selection availability
+                    all_completed = all(st.session_state.task_completion[f"task{i}"]["correct"] for i in range(1, 6))
+                    if all_completed:
+                        st.session_state.can_select_model = True
                 else:
                     # Get the task's concept hints
                     concept_hints = key_concepts[task_id]["concept_hints"]
@@ -454,7 +581,6 @@
                 # Stay on the RAG tab instead of switching back to About tab
                 stay_on_rag_tab()
             
-<<<<<<< HEAD
             # Handle skip button action
             if can_skip and skip_button:
                 # Mark task as skipped
@@ -482,8 +608,6 @@
                     stay_on_rag_tab()
                     st.rerun()  # Rerun to show the popup
             
-=======
->>>>>>> ea3e2e7e
             # Display task status summary
             st.divider()
             st.subheader("Task Progress")
@@ -492,7 +616,10 @@
                 task_key = f"task{i}"
                 task_data = st.session_state.task_completion[task_key]
                 
-                if not task_data["completed"]:
+                if task_key in st.session_state.skipped_tasks:
+                    status = "⏩ Skipped"
+                    color = "orange"
+                elif not task_data["completed"]:
                     status = "⚪ Not attempted"
                     color = "gray"
                 elif task_data["correct"]:
@@ -504,206 +631,130 @@
                 
                 st.markdown(f"**Task {i}**: <span style='color:{color}'>{status}</span>", unsafe_allow_html=True)
 
-            # Check if all tasks are completed successfully
-            all_tasks_completed = all(st.session_state.task_completion[f"task{i}"]["correct"] for i in range(1, 6))
+            # Check if all tasks are completed successfully or skipped
+            if check_all_tasks_completed_or_skipped() and not st.session_state.can_select_model:
+                st.session_state.can_select_model = True
+                st.session_state.show_feedback_popup = True
+                # Show message about model selection being available
+                st.success("🎉 All tasks completed! You can now choose which AI model to use.")
 
             # Show evaluation form if all tasks are completed successfully and evaluation not yet submitted
-            if all_tasks_completed and 'evaluation_submitted' not in st.session_state:
+            if check_all_tasks_completed_or_skipped() and 'evaluation_submitted' not in st.session_state:
                 st.session_state.show_evaluation_form = True
 
             # Display the evaluation form in a modal-like container
-            if all_tasks_completed and st.session_state.get('show_evaluation_form', False):
+            if check_all_tasks_completed_or_skipped() and st.session_state.get('show_evaluation_form', False):
                 st.markdown("### 🎉 Congratulations on completing all tasks!")
                 
                 with st.container():
                     st.markdown("""
-                    ## Final Evaluation Form
-                    Please take a moment to provide feedback on your experience with the NASA Lessons Learned system.
-                    Your input helps us improve the learning experience and will be valuable for research purposes.
+                    ## Feedback Form
+                    Please tell us what you think about the NASA Lessons Learned system.
+                    Your feedback will help us improve it.
                     """)
                     
                     with st.form("evaluation_form"):
-                        # Part 1: General System Evaluation
-                        st.header("Part 1: General System Evaluation")
-                        
-                        # System usability questions
-                        st.subheader("System Usability")
-                        usability_score = st.radio(
-                            "How would you rate the overall usability of the system?",
-                            options=["★", "★★", "★★★", "★★★★", "★★★★★"],
-                            horizontal=True
-                        )
+                        # Part 1: System Usability Scale (SUS) Questions
+                        st.header("System Usability")
+                        
+                        # SUS Questions - Using 5-point Likert scale
+                        sus_questions = [
+                            "I think that I would like to use this system frequently.",
+                            "I found the system unnecessarily complex.",
+                            "I thought the system was easy to use.",
+                            "I think that I would need the support of a technical person to be able to use this system.",
+                            "I found the various functions in this system were well integrated.",
+                            "I thought there was too much inconsistency in this system.",
+                            "I would imagine that most people would learn to use this system very quickly.",
+                            "I found the system very cumbersome to use.",
+                            "I felt very confident using the system.",
+                            "I needed to learn a lot of things before I could get going with this system."
+                        ]
+                        
+                        sus_responses = {}
+                        for i, question in enumerate(sus_questions, 1):
+                            sus_responses[f"sus_q{i}"] = st.radio(
+                                question,
+                                options=["Strongly Disagree", "Disagree", "Neutral", "Agree", "Strongly Agree"],
+                                horizontal=True,
+                                key=f"sus_q{i}"
+                            )
                         
                         # Task difficulty questions
-                        st.subheader("Task Difficulty")
+                        st.header("Task Difficulty")
                         
                         # Create a more structured layout for task difficulty
                         task_difficulty = {}
                         for i in range(1, 6):
                             task_difficulty[f"task{i}"] = st.radio(
-                                f"Rate the difficulty of Task {i}:",
+                                f"How difficult was Task {i}?",
                                 options=["Too Easy", "Easy", "Just Right", "Challenging", "Too Difficult"],
                                 horizontal=True,
                                 key=f"difficulty_task{i}"
                             )
                         
-                        # Learning experience questions
-                        st.subheader("Learning Experience")
-                        learning_value = st.radio(
-                            "How valuable was this experience for learning about NASA missions?",
-                            options=["★", "★★", "★★★", "★★★★", "★★★★★"],
+                        # AI Assistant Performance
+                        st.header("AI Assistant Performance")
+                        
+                        ai_helpfulness = st.radio(
+                            "How helpful was the AI assistant?",
+                            options=["Not helpful", "Slightly helpful", "Moderately helpful", "Very helpful", "Extremely helpful"],
                             horizontal=True
                         )
                         
-                        knowledge_gain = st.radio(
-                            "How much did your knowledge about NASA lessons learned increase?",
-                            options=["★", "★★", "★★★", "★★★★", "★★★★★"],
+                        ai_relevance = st.radio(
+                            "How relevant were the AI's responses to your questions?",
+                            options=["Not relevant", "Somewhat relevant", "Moderately relevant", "Very relevant", "Extremely relevant"],
                             horizontal=True
                         )
                         
-                        # Part 2: RAG Chat Agent Evaluation
-                        st.header("Part 2: RAG Chat Agent Evaluation")
-                        
-                        # General RAG system feedback
-                        st.subheader("Overall AI Assistant Performance")
-                        rag_helpfulness = st.radio(
-                            "How helpful was the AI assistant in completing your tasks?",
-                            options=["★", "★★", "★★★", "★★★★", "★★★★★"],
+                        # Research-Specific Questions
+                        st.header("Research Features")
+                        
+                        retrieval_quality = st.radio(
+                            "How would you rate the quality of information you found?",
+                            options=["Poor", "Fair", "Good", "Very Good", "Excellent"],
                             horizontal=True
                         )
                         
-                        # Model-specific evaluations
-                        st.subheader("Model-Specific Evaluation")
-                        
-                        # OpenAI (ChatGPT) evaluation
-                        st.markdown("**OpenAI (ChatGPT) Model**")
-                        openai_accuracy = st.radio(
-                            "How would you rate the accuracy of the OpenAI (ChatGPT) responses?",
-                            options=["★", "★★", "★★★", "★★★★", "★★★★★"],
-                            horizontal=True,
-                            key="openai_accuracy"
-                        )
-                        
-                        openai_relevance = st.radio(
-                            "How relevant were the OpenAI (ChatGPT) responses to your queries?",
-                            options=["★", "★★", "★★★", "★★★★", "★★★★★"],
-                            horizontal=True,
-                            key="openai_relevance"
-                        )
-                        
-                        openai_speed = st.radio(
-                            "How would you rate the response speed of the OpenAI (ChatGPT) model?",
-                            options=["★", "★★", "★★★", "★★★★", "★★★★★"],
-                            horizontal=True,
-                            key="openai_speed"
-                        )
-                        
-                        # Llama model evaluation
-                        st.markdown("**Llama Model**")
-                        llama_accuracy = st.radio(
-                            "How would you rate the accuracy of the Llama model responses?",
-                            options=["★", "★★", "★★★", "★★★★", "★★★★★"],
-                            horizontal=True,
-                            key="llama_accuracy"
-                        )
-                        
-                        llama_relevance = st.radio(
-                            "How relevant were the Llama model responses to your queries?",
-                            options=["★", "★★", "★★★", "★★★★", "★★★★★"],
-                            horizontal=True,
-                            key="llama_relevance"
-                        )
-                        
-                        llama_speed = st.radio(
-                            "How would you rate the response speed of the Llama model?",
-                            options=["★", "★★", "★★★", "★★★★", "★★★★★"],
-                            horizontal=True,
-                            key="llama_speed"
-                        )
-                        
-                        # Model comparison
-                        st.subheader("Model Comparison")
-                        preferred_model = st.radio(
-                            "Which model did you prefer overall?",
-                            options=["OpenAI (ChatGPT)", "Llama", "No preference"],
-                            horizontal=True
-                        )
-                        
-                        model_preference_reason = st.text_area(
-                            "Why did you prefer this model?",
-                            height=100
-                        )
-                        
-                        # Part 3: Research-Specific Questions
-                        st.header("Part 3: Research-Specific Questions")
-                        
-                        # Information retrieval effectiveness
-                        st.subheader("Information Retrieval")
-                        
-                        retrieval_quality = st.radio(
-                            "How would you rate the quality of retrieved information?",
-                            options=["★", "★★", "★★★", "★★★★", "★★★★★"],
-                            horizontal=True
-                        )
-                        
-                        # Comparison to traditional methods
-                        st.subheader("Comparison to Traditional Methods")
-                        
                         traditional_comparison = st.radio(
-                            "Compared to traditional document search methods, this system is:",
+                            "Compared to regular search methods (Google, Bing, etc.), this system is:",
                             options=["Much worse", "Worse", "About the same", "Better", "Much better"],
                             horizontal=True
                         )
                         
-                        time_saving = st.radio(
-                            "How much time do you think this system saved you compared to manual research?",
-                            options=["No time saved", "A little time", "Moderate time", "Significant time", "Extensive time"],
-                            horizontal=True
-                        )
-                        
                         # Open-ended feedback
                         st.header("Additional Feedback")
                         
                         improvement_suggestions = st.text_area(
-                            "What suggestions do you have for improving the system?",
+                            "How can we improve this system?",
                             height=100
                         )
                         
                         favorite_feature = st.text_area(
-                            "What was your favorite feature of the system?",
+                            "What was your favorite feature?",
                             height=100
                         )
                         
-                        
                         # Submit button
-                        submitted = st.form_submit_button("Submit Evaluation")
+                        submitted = st.form_submit_button("Submit Feedback")
                         
                         if submitted:
                             # Collect all evaluation data
                             evaluation_data = {
-                                # General system evaluation
-                                "usability_score": len(usability_score),
+                                # System Usability Scale responses
+                                "sus_responses": sus_responses,
+                                
+                                # Task difficulty
                                 "task_difficulty": task_difficulty,
-                                "learning_value": len(learning_value),
-                                "knowledge_gain": len(knowledge_gain),
                                 
-                                # RAG chat agent evaluation
-                                "rag_helpfulness": len(rag_helpfulness),
-                                
-                                # Model-specific evaluation
-                                "openai_accuracy": len(openai_accuracy),
-                                "openai_relevance": len(openai_relevance),
-                                "openai_speed": len(openai_speed),
-                                "llama_accuracy": len(llama_accuracy),
-                                "llama_relevance": len(llama_relevance),
-                                "llama_speed": len(llama_speed),
-                                "preferred_model": preferred_model,
-                                "model_preference_reason": model_preference_reason,
+                                # AI assistant evaluation
+                                "ai_helpfulness": ai_helpfulness,
+                                "ai_relevance": ai_relevance,
                                 
                                 # Research-specific evaluation
-                                "retrieval_quality": len(retrieval_quality),
+                                "retrieval_quality": retrieval_quality,
                                 "traditional_comparison": traditional_comparison,
-                                "time_saving": time_saving,
                                 
                                 # Open-ended feedback
                                 "improvement_suggestions": improvement_suggestions,
@@ -724,20 +775,32 @@
     with tab1:
         st.header("NASA Mission Knowledge Base")
         
-        # Model selection
+        # Model selection with conditional enabling
         model_col1, model_col2 = st.columns(2)
         with model_col1:
             st.write("Select AI Model:")
         with model_col2:
             model_options = ["OpenAI", "Llama"]
-            selected_index = 0 if st.session_state.selected_model == "openai" else 1
-            selected_model = st.selectbox(
-                "Model",
-                model_options,
-                index=selected_index,
-                label_visibility="collapsed"
-            )
-            st.session_state.selected_model = selected_model.lower()
+            
+            # Only allow model selection after all tasks are completed
+            if st.session_state.can_select_model:
+                selected_index = 0 if st.session_state.selected_model == "openai" else 1
+                selected_model = st.selectbox(
+                    "Model",
+                    model_options,
+                    index=selected_index,
+                    label_visibility="collapsed"
+                )
+                st.session_state.selected_model = selected_model.lower()
+            else:
+                # Show disabled dropdown with info message
+                st.selectbox(
+                    "Model",
+                    model_options,
+                    disabled=True,
+                    label_visibility="collapsed"
+                )
+                st.info("Complete all tasks to select a model. Currently using randomly assigned models per task.")
         
         # Chat interface for RAG
         if 'rag_messages' not in st.session_state:
@@ -759,13 +822,183 @@
             with st.chat_message("user"):
                 st.write(rag_query)
             
+            # Use the current task ID from session state instead of trying to determine it here
+            current_task_id = st.session_state.current_task_id
+            
+            # Generate model name for display based on whether model selection is enabled
+            if st.session_state.can_select_model:
+                display_model = st.session_state.selected_model.upper()
+            else:
+                # If a task is active, use the model assigned to that task
+                display_model = (st.session_state.task_models[current_task_id].upper() 
+                                 if current_task_id 
+                                 else st.session_state.selected_model.upper())
+            
             # Get response from RAG model
-            with st.spinner(f"Thinking using {st.session_state.selected_model.upper()}..."):
-                response = process_rag_query(rag_query)
+            with st.spinner(f"Thinking using {display_model}..."):
+                response = process_rag_query(rag_query, current_task_id)
             
             # Add assistant response to chat history
             st.session_state.rag_messages.append({"role": "assistant", "content": response})
             
             # Display assistant response
             with st.chat_message("assistant"):
-                st.write(response)+                st.write(response)
+
+# Display feedback form as a popup when all tasks are completed/skipped
+if st.session_state.show_feedback_popup and 'evaluation_submitted' not in st.session_state:
+    # Create a custom dialog-like interface instead of using st.dialog()
+    feedback_container = st.container()
+    
+    with feedback_container:
+        # Add a colored background container to make it stand out
+        with st.container(border=True):
+            st.markdown("## 🎉 Feedback Form - Please complete before continuing")
+            st.markdown("### Thank you for completing the tasks!")
+            
+            with st.form("popup_evaluation_form"):
+                # Part 1: System Usability Scale (SUS) Questions
+                st.header("System Usability")
+                
+                # SUS Questions - Using 5-point Likert scale
+                sus_questions = [
+                    "I think that I would like to use this system frequently.",
+                    "I found the system unnecessarily complex.",
+                    "I thought the system was easy to use.",
+                    "I think that I would need the support of a technical person to be able to use this system.",
+                    "I found the various functions in this system were well integrated.",
+                    "I thought there was too much inconsistency in this system.",
+                    "I would imagine that most people would learn to use this system very quickly.",
+                    "I found the system very cumbersome to use.",
+                    "I felt very confident using the system.",
+                    "I needed to learn a lot of things before I could get going with this system."
+                ]
+                
+                sus_responses = {}
+                for i, question in enumerate(sus_questions, 1):
+                    sus_responses[f"sus_q{i}"] = st.radio(
+                        question,
+                        options=["Strongly Disagree", "Disagree", "Neutral", "Agree", "Strongly Agree"],
+                        horizontal=True,
+                        key=f"popup_sus_q{i}"
+                    )
+                
+                # Task difficulty questions
+                st.header("Task Difficulty")
+                
+                # Create a more structured layout for task difficulty
+                task_difficulty = {}
+                for i in range(1, 6):
+                    task_key = f"task{i}"
+                    if task_key in st.session_state.skipped_tasks:
+                        # If task was skipped, mark as "Too Difficult" by default, but allow changing
+                        difficulty_options = ["Too Easy", "Easy", "Just Right", "Challenging", "Too Difficult"]
+                        default_idx = 4  # "Too Difficult"
+                        task_difficulty[task_key] = st.radio(
+                            f"How difficult was Task {i}? (Skipped)",
+                            options=difficulty_options,
+                            index=default_idx,
+                            horizontal=True,
+                            key=f"popup_difficulty_task{i}"
+                        )
+                    else:
+                        task_difficulty[task_key] = st.radio(
+                            f"How difficult was Task {i}?",
+                            options=["Too Easy", "Easy", "Just Right", "Challenging", "Too Difficult"],
+                            horizontal=True,
+                            key=f"popup_difficulty_task{i}"
+                        )
+                
+                # AI Assistant Performance
+                st.header("AI Assistant Performance")
+                
+                ai_helpfulness = st.radio(
+                    "How helpful was the AI assistant?",
+                    options=["Not helpful", "Slightly helpful", "Moderately helpful", "Very helpful", "Extremely helpful"],
+                    horizontal=True,
+                    key="popup_ai_helpfulness"
+                )
+                
+                ai_relevance = st.radio(
+                    "How relevant were the AI's responses to your questions?",
+                    options=["Not relevant", "Somewhat relevant", "Moderately relevant", "Very relevant", "Extremely relevant"],
+                    horizontal=True,
+                    key="popup_ai_relevance"
+                )
+                
+                # Research-Specific Questions
+                st.header("Research Features")
+                
+                retrieval_quality = st.radio(
+                    "How would you rate the quality of information you found?",
+                    options=["Poor", "Fair", "Good", "Very Good", "Excellent"],
+                    horizontal=True,
+                    key="popup_retrieval_quality"
+                )
+                
+                traditional_comparison = st.radio(
+                    "Compared to regular search methods (Google, Bing, etc.), this system is:",
+                    options=["Much worse", "Worse", "About the same", "Better", "Much better"],
+                    horizontal=True,
+                    key="popup_traditional_comparison"
+                )
+                
+                # Open-ended feedback
+                st.header("Additional Feedback")
+                
+                improvement_suggestions = st.text_area(
+                    "How can we improve this system?",
+                    height=100,
+                    key="popup_improvement_suggestions"
+                )
+                
+                favorite_feature = st.text_area(
+                    "What was your favorite feature?",
+                    height=100,
+                    key="popup_favorite_feature"
+                )
+                
+                # Add skipped tasks information
+                skipped_tasks_list = list(st.session_state.skipped_tasks)
+                
+                # Submit button
+                submitted = st.form_submit_button("Submit Feedback")
+                
+                if submitted:
+                    # Collect all evaluation data
+                    evaluation_data = {
+                        # System Usability Scale responses
+                        "sus_responses": sus_responses,
+                        
+                        # Task difficulty
+                        "task_difficulty": task_difficulty,
+                        
+                        # AI assistant evaluation
+                        "ai_helpfulness": ai_helpfulness,
+                        "ai_relevance": ai_relevance,
+                        
+                        # Research-specific evaluation
+                        "retrieval_quality": retrieval_quality,
+                        "traditional_comparison": traditional_comparison,
+                        
+                        # Open-ended feedback
+                        "improvement_suggestions": improvement_suggestions,
+                        "favorite_feature": favorite_feature,
+                        
+                        # Add information about skipped tasks
+                        "skipped_tasks": skipped_tasks_list
+                    }
+                    
+                    # Log the evaluation
+                    log_user_evaluation(st.session_state.username, evaluation_data)
+                    
+                    # Update session state
+                    st.session_state.evaluation_submitted = True
+                    st.session_state.show_feedback_popup = False
+                    
+                    # Show success message
+                    st.success("Thank you for your feedback! Your evaluation has been submitted successfully.")
+                    st.balloons()
+                    
+                    # Rerun to close the feedback form
+                    st.rerun()